--- conflicted
+++ resolved
@@ -16,14 +16,9 @@
 }
 
 impl GitConfig {
-<<<<<<< HEAD
     /// Creates a new `GitConfig` by parsing `git` as a URL or a local path.
     pub fn new(git: &str, branch: String) -> Result<Self, failure::Error> {
         let remote = match Url::parse(git) {
-=======
-    pub fn new(git: String, branch: GitReference) -> Result<Self, failure::Error> {
-        let remote = match Url::parse(&git) {
->>>>>>> c72a1625
             Ok(u) => u,
             Err(ParseError::RelativeUrlWithoutBase) => {
                 let given_path = Path::new(git);
@@ -79,15 +74,16 @@
     Ok(())
 }
 
-<<<<<<< HEAD
-pub fn init(project_dir: &PathBuf, branch: &str) -> Result<GitRepository, failure::Error> {
-    Ok(GitRepository::init_opts(
-        project_dir,
-        RepositoryInitOptions::new()
-            .bare(false)
-            .initial_head(branch),
-    )
-    .context("Couldn't init new repository")?)
+pub fn init(
+    project_dir: &PathBuf,
+    branch: Option<String>,
+) -> Result<GitRepository, failure::Error> {
+    let mut opts = RepositoryInitOptions::new();
+    opts.bare(false);
+    if let Some(branch) = branch {
+        opts.initial_head(&branch);
+    }
+    Ok(GitRepository::init_opts(project_dir, &opts).context("Couldn't init new repository")?)
 }
 
 #[cfg(test)]
@@ -164,16 +160,4 @@
             Url::parse("https://github.com/ashleygwilliams/cargo-generate.git").unwrap()
         );
     }
-=======
-pub fn init(
-    project_dir: &PathBuf,
-    branch: Option<String>,
-) -> Result<GitRepository, failure::Error> {
-    let mut opts = RepositoryInitOptions::new();
-    opts.bare(false);
-    if let Some(branch) = branch {
-        opts.initial_head(&branch);
-    }
-    Ok(GitRepository::init_opts(project_dir, &opts).context("Couldn't init new repository")?)
->>>>>>> c72a1625
 }